--- conflicted
+++ resolved
@@ -19,39 +19,24 @@
                 break
     
     sorted_tokens = sorted(list(unique_tokens))
-<<<<<<< HEAD
-=======
 
     special_tokens = ["[PAD]", "[UNK]", "[CLS]", "[SEP]", "[MASK]"]
     all_tokens = special_tokens + sorted_tokens
->>>>>>> 2e289407
     
     output_dir.mkdir(exist_ok=True)
     vocab_file_path = output_dir / "vocab.txt"
 
     print(f"Processed {total_sequences_count} total sequences")
-<<<<<<< HEAD
-    print(f"Found {len(sorted_tokens)} unique tokens")
-    
-    with open(vocab_file_path, "w", encoding="utf-8") as f:
-        for token in sorted_tokens:
-=======
     print(f"Found {len(all_tokens)} unique tokens")
     
     with open(vocab_file_path, "w", encoding="utf-8") as f:
         for token in all_tokens:
->>>>>>> 2e289407
             f.write(token + "\n")
             
     print(f"Vocabulary file successfully created at: {vocab_file_path.resolve()}")
 
 if __name__ == "__main__":
-<<<<<<< HEAD
-    CORPUS_PATH = Path("/home/tommy/Projects/PcodeBERT/outputs/preprocessed/pcode_corpus_x86_64_new_data.pkl")
-    OUTPUT_DIR = Path("/home/tommy/Projects/PcodeBERT/outputs/tokenizer_new_data")
-=======
     CORPUS_PATH = Path("/home/tommy/Project/PcodeBERT/outputs/preprocessed/pcode_corpus_x86_64_new_data.pkl")
     OUTPUT_DIR = Path("/home/tommy/Project/PcodeBERT/outputs/tokenizer_new_data")
->>>>>>> 2e289407
 
     generate_vocab_from_corpus(CORPUS_PATH, OUTPUT_DIR)