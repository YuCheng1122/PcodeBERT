import os
import sys
import pickle
import torch
import numpy as np
from transformers import RobertaForMaskedLM, AutoTokenizer
import glob
from tqdm import tqdm
import json

sys.path.append(os.path.dirname(os.path.dirname(os.path.abspath(__file__))))



def load_pretrained_model():
    """載入預訓練的模型和tokenizer"""
<<<<<<< HEAD
    model_path = "/home/tommy/Project/PcodeBERT/checkpoints/model_epoch_50"
=======
    model_path = "/home/tommy/Project/PcodeBERT/outputs/model_epoch_50"
>>>>>>> 79c9484a
    
    print(f"Loading model from: {model_path}")
    
    # 載入tokenizer和model
    tokenizer = AutoTokenizer.from_pretrained(model_path)
    model = RobertaForMaskedLM.from_pretrained(model_path)
    
    # 設定device
    device = torch.device("cuda" if torch.cuda.is_available() else "cpu")
    model.to(device)
    model.eval()
    print(f"Model Config: {model.config}")
    print(f"Model loaded successfully on device: {device}")
    return model, tokenizer, device

<<<<<<< HEAD
def get_sentence_embedding(sentence, model, tokenizer, device):
    """對單個sentence生成embedding"""
    inputs = tokenizer(sentence, return_tensors="pt", truncation=True, padding=True, max_length=256)
    inputs = {k: v.to(device) for k, v in inputs.items()}
    with torch.no_grad():
        outputs = model.roberta(**inputs)
        embedding = outputs.last_hidden_state[:, 0, :].cpu().numpy()
    return embedding[0]  
=======
def get_embeddings_batch(sentences, model, tokenizer, device, batch_size=1000):
    all_embeddings = []
    
    for i in range(0, len(sentences), batch_size):
        batch_sentences = sentences[i : i + batch_size]
        
        inputs = tokenizer(
            batch_sentences, 
            return_tensors="pt", 
            truncation=True, 
            padding=True, 
            max_length=512
        )
        
        inputs = {k: v.to(device) for k, v in inputs.items()}
        
        with torch.no_grad():
            outputs = model.roberta(**inputs)
            embeddings = outputs.last_hidden_state[:, 0, :]
            all_embeddings.append(embeddings.cpu().numpy())
    
    if not all_embeddings:
        return np.array([])
        
    return np.concatenate(all_embeddings, axis=0)
>>>>>>> 79c9484a

def process_single_graph(graph_path, model, tokenizer, device):
    """處理單個graph檔案（使用批次處理）"""
    try:
        with open(graph_path, 'rb') as f:
            graph = pickle.load(f)
<<<<<<< HEAD
        node_embeddings = {}
        node_sentences = {}
        
        for node_id, node_data in graph.nodes(data=True):
            sentence = node_data.get('sentence', '')
            if sentence:
                embedding = get_sentence_embedding(sentence, model, tokenizer, device)
                node_embeddings[node_id] = embedding
                node_sentences[node_id] = sentence
=======
        
        node_ids_with_sentence = []
        sentences_to_process = []
        for node_id, node_data in graph.nodes(data=True):
            sentence = node_data.get('sentence', '')
            if sentence:
                node_ids_with_sentence.append(node_id)
                sentences_to_process.append(sentence)

        if not sentences_to_process:
            return {
                'file_path': graph_path,
                'node_embeddings': {},
                'node_sentences': {},
                'num_nodes': 0,
                'embedding_dim': model.config.hidden_size 
            }
        all_embeddings = get_embeddings_batch(sentences_to_process, model, tokenizer, device)
        
        node_embeddings = {}
        node_sentences = {}
        embedding_dim = 0
        
        if all_embeddings.size > 0:
            embedding_dim = all_embeddings.shape[1]
            for i, node_id in enumerate(node_ids_with_sentence):
                node_embeddings[node_id] = all_embeddings[i]
                node_sentences[node_id] = sentences_to_process[i]
>>>>>>> 79c9484a
        
        return {
            'file_path': graph_path,
            'node_embeddings': node_embeddings,
            'node_sentences': node_sentences,
            'num_nodes': len(node_embeddings),
            'embedding_dim': embedding_dim
        }
        
    except Exception as e:
        print(f"Error processing {graph_path}: {e}")
        return None

def find_all_gpickle_files(base_path):
    gpickle_files = []
    for root, dirs, files in os.walk(base_path):
        for file in files:
            if file.endswith('.gpickle'):
                gpickle_files.append(os.path.join(root, file))
    
    return gpickle_files

def batch_process_graphs(base_path, output_base_dir):
    """批量處理所有graph檔案，保持相同目錄結構"""
    # 載入模型
    model, tokenizer, device = load_pretrained_model()
    
    # 找到所有gpickle檔案
    gpickle_files = find_all_gpickle_files(base_path)
    print(f"Found {len(gpickle_files)} gpickle files")
    
    # 統計資訊
    processed_count = 0
    failed_count = 0
    total_nodes = 0
    embedding_dim = 0
    
    for i, file_path in enumerate(tqdm(gpickle_files, desc="Processing graphs")):
        print(f"\nProcessing {i+1}/{len(gpickle_files)}: {os.path.basename(file_path)}")
        
        result = process_single_graph(file_path, model, tokenizer, device)
        
        if result:
            # 建立對應的輸出路徑結構
            # 從原始路徑取得相對路徑
            rel_path = os.path.relpath(file_path, base_path)
            output_path = os.path.join(output_base_dir, rel_path)
            
            # 創建輸出目錄
            os.makedirs(os.path.dirname(output_path), exist_ok=True)
            
            # 儲存單個檔案的embedding結果
            with open(output_path, 'wb') as f:
                pickle.dump(result, f)
            
            processed_count += 1
            total_nodes += result['num_nodes']
            if embedding_dim == 0:
                embedding_dim = result['embedding_dim']
        else:
            failed_count += 1
    
    # 儲存統計資訊
    stats = {
        'total_files': len(gpickle_files),
        'processed_files': processed_count,
        'failed_files': failed_count,
        'total_nodes': total_nodes,
        'embedding_dim': embedding_dim
    }
    
    stats_path = os.path.join(output_base_dir, "processing_stats.json")
    with open(stats_path, 'w') as f:
        json.dump(stats, f, indent=2)

    print(f"Results saved to: {output_base_dir}")
    print(f"Stats saved to: {stats_path}")

def main():
    # 設定路徑
    base_path = "/home/tommy/Project/PcodeBERT/outputs/gpickle_merged_adjusted_filtered"
<<<<<<< HEAD
    output_dir = "/home/tommy/Project/PcodeBERT/outputs/gpickle_merged_adjusted_filtered_embeddings"
=======
    output_dir = "/home/tommy/Project/PcodeBERT/outputs/gpickle_merged_adjusted_filtered_embeddings_512"
>>>>>>> 79c9484a
    
    print(f"Starting batch processing...")
    print(f"Input directory: {base_path}")
    print(f"Output directory: {output_dir}")
    
    # 批量處理
    batch_process_graphs(base_path, output_dir)

if __name__ == "__main__":
    main() <|MERGE_RESOLUTION|>--- conflicted
+++ resolved
@@ -14,11 +14,7 @@
 
 def load_pretrained_model():
     """載入預訓練的模型和tokenizer"""
-<<<<<<< HEAD
-    model_path = "/home/tommy/Project/PcodeBERT/checkpoints/model_epoch_50"
-=======
     model_path = "/home/tommy/Project/PcodeBERT/outputs/model_epoch_50"
->>>>>>> 79c9484a
     
     print(f"Loading model from: {model_path}")
     
@@ -34,16 +30,6 @@
     print(f"Model loaded successfully on device: {device}")
     return model, tokenizer, device
 
-<<<<<<< HEAD
-def get_sentence_embedding(sentence, model, tokenizer, device):
-    """對單個sentence生成embedding"""
-    inputs = tokenizer(sentence, return_tensors="pt", truncation=True, padding=True, max_length=256)
-    inputs = {k: v.to(device) for k, v in inputs.items()}
-    with torch.no_grad():
-        outputs = model.roberta(**inputs)
-        embedding = outputs.last_hidden_state[:, 0, :].cpu().numpy()
-    return embedding[0]  
-=======
 def get_embeddings_batch(sentences, model, tokenizer, device, batch_size=1000):
     all_embeddings = []
     
@@ -69,24 +55,12 @@
         return np.array([])
         
     return np.concatenate(all_embeddings, axis=0)
->>>>>>> 79c9484a
 
 def process_single_graph(graph_path, model, tokenizer, device):
     """處理單個graph檔案（使用批次處理）"""
     try:
         with open(graph_path, 'rb') as f:
             graph = pickle.load(f)
-<<<<<<< HEAD
-        node_embeddings = {}
-        node_sentences = {}
-        
-        for node_id, node_data in graph.nodes(data=True):
-            sentence = node_data.get('sentence', '')
-            if sentence:
-                embedding = get_sentence_embedding(sentence, model, tokenizer, device)
-                node_embeddings[node_id] = embedding
-                node_sentences[node_id] = sentence
-=======
         
         node_ids_with_sentence = []
         sentences_to_process = []
@@ -115,7 +89,6 @@
             for i, node_id in enumerate(node_ids_with_sentence):
                 node_embeddings[node_id] = all_embeddings[i]
                 node_sentences[node_id] = sentences_to_process[i]
->>>>>>> 79c9484a
         
         return {
             'file_path': graph_path,
@@ -197,11 +170,7 @@
 def main():
     # 設定路徑
     base_path = "/home/tommy/Project/PcodeBERT/outputs/gpickle_merged_adjusted_filtered"
-<<<<<<< HEAD
-    output_dir = "/home/tommy/Project/PcodeBERT/outputs/gpickle_merged_adjusted_filtered_embeddings"
-=======
     output_dir = "/home/tommy/Project/PcodeBERT/outputs/gpickle_merged_adjusted_filtered_embeddings_512"
->>>>>>> 79c9484a
     
     print(f"Starting batch processing...")
     print(f"Input directory: {base_path}")
